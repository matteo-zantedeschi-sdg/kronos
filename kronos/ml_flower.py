import logging
import time
from typing import Optional

import mlflow
from mlflow.entities.model_registry import ModelVersion
from mlflow.entities.model_registry.model_version_status import ModelVersionStatus
from mlflow.tracking import MlflowClient

logger = logging.getLogger(__name__)


class MLFlower:
    """
    Class to manage all mlflow activities.
    """

    def __init__(self, client: MlflowClient) -> None:
        """
        Initialization method.

        :param MlflowClient client: The mlflow client used to track experiments and register models.

        :return: No return.

        **Example**

        .. code-block:: python

            ml_flower = MLFlower(client=client)

        """
        self.client = client
        self.experiment = Optional[str]

    def start_run(self, run_name: str) -> mlflow.ActiveRun:
        """
        Start a new MLflow run with a specific run name.

        :param str run_name: Name of the run to start.

        :return: *(mlflow.ActiveRun)* object that acts as a context manager wrapping the run’s state.
        """
        try:
            run = mlflow.start_run(experiment_id=self.experiment, run_name=run_name)
            logger.info(f"### Run started: {run}")
            return run

        except Exception as e:
            logger.error(f"### Start of the run {run_name} failed: {e}")

    @staticmethod
    def end_run() -> None:
        """
        A static method to end an active MLflow run (if there is one).

        :return: No return.
        """
        try:
            mlflow.end_run()
            logger.info("### Run ended")

        except Exception as e:
            logger.error(f"### End of the run failed: {e}")

    def get_parameters(self, model_uri) -> dict:
        import json

        try:
            pyfunc_model = mlflow.pyfunc.load_model(model_uri)
            res = self.client.get_run(pyfunc_model.metadata.run_id).data.params
            for k, val in res.items():
                try:
                    res[k] = json.loads(val.lower())
                except ValueError:
                    res[k] = val
            return res
        except Exception as e:
            logger.error(f"### Parameters loading failed: {e}")

    # @staticmethod
    def load_model(self, model_uri: str):
        """
        Static method to load a model in Python function format from a specific uri.
        Based on its flavor (e.g. 'prophet') the model is later reloaded using the specific loader module.

        :param str model_uri: The uri of the model to load.

        :return:
            * The model flavor detected.
            * The model loaded.
        """
        try:
            # Get PyFuncModel
            pyfunc_model = mlflow.pyfunc.load_model(model_uri)

            # Get loader module
            loader_module = pyfunc_model.metadata.flavors.get("python_function").get(
                "loader_module"
            )
            flavor = loader_module.split(".")[-1]

            if loader_module == "mlflow.prophet":
                model = mlflow.prophet.load_model(model_uri)
            elif loader_module == "mlflow.pmdarima":
                model = mlflow.pmdarima.load_model(model_uri)
<<<<<<< HEAD
=======
                pred_method = self.get_parameters(model_uri).get(
                    "prediction_method", "Confidence_intervall"
                )
                # print(pred_method)
                model = (model, pred_method)
>>>>>>> 45d166bc
            elif loader_module == "mlflow.tensorflow":
                model = mlflow.tensorflow.load_model(model_uri)
            else:
                raise Exception("Model flavor not supported")

            return model, flavor

        except Exception as e:
            logger.error(f"### Model loading failed: {e}")

    def get_experiment(self, experiment_path: str) -> None:
        """
        Method that try to create an experiment in a specific experiment path.
        If the experiment already exists, then the experiment is retrieved.

        :param str experiment_path: The experiment path to create/get.

        :return: No return.
        """
        # Create/Get experiment
        try:
            self.experiment = self.client.create_experiment(experiment_path)
            logger.info(f"### Experiment created: {self.experiment}")

        except Exception as e:
            logger.warning(f"### Experiment creation failed: {e}")
            self.experiment = self.client.get_experiment_by_name(
                experiment_path
            ).experiment_id
            logger.info(f"### Experiment retrieved: {self.experiment}")

    def register_model(
        self, model_uri: str, model_name: str, timeout_s: int
    ) -> ModelVersion:
        """
        Create a new model version in model registry for the model files specified by model_uri.

        :param str model_uri: Uri of the model to register.
        :param str model_name: Name of the registered model under which to create a new model version.
        :param int timeout_s: Maximum number of seconds to wait for the model version to finish being created.

        :return: *(ModelVersion)* The ModelVersion object created, corresponding to the model registered.
        """
        try:
            # Register the trained model to MLflow Registry
            model_details = mlflow.register_model(model_uri=model_uri, name=model_name)

            # Check registration Status
            for _ in range(timeout_s):
                model_version_details = self.client.get_model_version(
                    name=model_details.name, version=model_details.version
                )
                status = ModelVersionStatus.from_string(model_version_details.status)
                if status == ModelVersionStatus.READY:
                    break
                time.sleep(1)

            logger.info(f"### Model registered: {model_details}")

            return model_details

        except Exception as e:
            logger.error(
                f"### Registration of the model {model_name} with uri {model_uri} failed: {e}"
            )

    def set_model_tag(
        self, model_version_details: ModelVersion, tag_key: str, tag_value: str
    ) -> None:
        """
        Set a tag for a specific model version.

        :param ModelVersion model_version_details: Registered model version details.
        :param str tag_key: Tag key to log.
        :param str tag_value: Tag value to log.

        :return: No return.
        """
        try:
            # Set the model flavor tag
            self.client.set_model_version_tag(
                name=model_version_details.name,
                version=model_version_details.version,
                key=tag_key,
                value=tag_value,
            )
            logger.info(f"### Tag set: {tag_key} - {tag_value}")

        except Exception as e:
            logger.error(
                f"### Setting tag {tag_key}-{tag_value} on model {model_version_details} failed: {e}"
            )

    def promote_model(
        self,
        model_version_details: ModelVersion,
        stage: str,
        archive_existing_versions: bool,
    ) -> ModelVersion:
        """
        Method used to update the model version stage.

        :param ModelVersion model_version_details: Model version details of the model to promote.
        :param str stage: Stage in which to promote the model.
        :param bool archive_existing_versions: If this flag is set to True, all existing model versions in the stage will be automically moved to the “archived” stage.

        :return: *(ModelVersion)* Model version object promoted.
        """
        try:
            model_version = self.client.transition_model_version_stage(
                name=model_version_details.name,
                version=model_version_details.version,
                stage=stage,
                archive_existing_versions=archive_existing_versions,
            )
            return model_version

        except Exception as e:
            logger.error(f"### Model promotion failed: {e}")<|MERGE_RESOLUTION|>--- conflicted
+++ resolved
@@ -78,8 +78,8 @@
         except Exception as e:
             logger.error(f"### Parameters loading failed: {e}")
 
-    # @staticmethod
-    def load_model(self, model_uri: str):
+    @staticmethod
+    def load_model(model_uri: str):
         """
         Static method to load a model in Python function format from a specific uri.
         Based on its flavor (e.g. 'prophet') the model is later reloaded using the specific loader module.
@@ -104,14 +104,6 @@
                 model = mlflow.prophet.load_model(model_uri)
             elif loader_module == "mlflow.pmdarima":
                 model = mlflow.pmdarima.load_model(model_uri)
-<<<<<<< HEAD
-=======
-                pred_method = self.get_parameters(model_uri).get(
-                    "prediction_method", "Confidence_intervall"
-                )
-                # print(pred_method)
-                model = (model, pred_method)
->>>>>>> 45d166bc
             elif loader_module == "mlflow.tensorflow":
                 model = mlflow.tensorflow.load_model(model_uri)
             else:
