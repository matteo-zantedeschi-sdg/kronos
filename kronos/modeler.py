--- conflicted
+++ resolved
@@ -304,7 +304,6 @@
                         return_conf_int=True,
                     )
 
-<<<<<<< HEAD
                     # Compute rmse and mape
                     train_evals = self.evaluate_model(
                         actual=self.test_data.sort_values(
@@ -328,45 +327,6 @@
                         self.ml_flower.client.log_metric(run_id, key, val)
 
                     self.ml_flower.end_run()
-=======
-                    for _pred_method in model.PREDICTION_METHODS:
-                        model.pred_method = (
-                            _pred_method if _pred_method != "" else model.pred_method
-                        )
-                        if not mlflow.active_run():
-                            # Start again run in the case of multiple prediction methods
-                            run_name = datetime.datetime.utcnow().isoformat()
-                            run = self.ml_flower.start_run(run_name=run_name)
-                            run_id = run.info.run_id
-
-                        model.log_params(client=self.ml_flower.client, run_id=run_id)
-                        model.log_model(artifact_path="model")
-                        # Compute rmse and mape
-                        train_evals = self.evaluate_model(
-                            actual=self.test_data.sort_values(
-                                by=[self.date_col], ascending=True
-                            )[self.fcst_horizon - self.horizon :][
-                                self.metric_col
-                            ].values,
-                            pred=pred.sort_values(by=[self.date_col], ascending=True)[
-                                self.fcst_horizon - self.horizon :
-                            ][self.fcst_col + _pred_method].values,
-                            metrics=self.fcst_competition_metrics,
-                        )
-
-                        # TODO: DF Performance si popola in modo posizionale, sarebbe meglio se si popolasse
-                        #  tramite un dizionario mantenendo comunque l'indice
-                        self.df_performances.loc[model_name + _pred_method] = [
-                            self.models_config[model_name],
-                            model,
-                            run_id,
-                        ] + list(train_evals.values())
-
-                        for key, val in train_evals.items():
-                            self.ml_flower.client.log_metric(run_id, key, val)
-
-                        self.ml_flower.end_run()
->>>>>>> 45d166bc
 
                 except Exception as e:
                     logger.error(f"### Model {model_name} training failed: {e}")
@@ -833,15 +793,6 @@
                     model=trained_model,
                 )
             elif model_flavor == "pmdarima":
-<<<<<<< HEAD
-=======
-                if trained_model:
-                    pred_method = trained_model[1]
-                    trained_model = trained_model[0]
-                else:
-                    pred_method = model_config.get("prediction_method", None)
-
->>>>>>> 45d166bc
                 model = KRNSPmdarima(
                     modeler=self,
                     m=model_config.get("m", 7),
